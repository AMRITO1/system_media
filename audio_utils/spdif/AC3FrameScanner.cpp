--- conflicted
+++ resolved
@@ -247,11 +247,7 @@
         }
     }
     ALOGI_IF((mFormatDumpCount == 0),
-<<<<<<< HEAD
-            "AC3 frame rate = %d * %d, size = %zu, audioBlocksPerSyncFrame = %d\n",
-=======
             "AC3 frame rate = %d * %d, size = %zu, audioBlocksPerSyncFrame = %d",
->>>>>>> 46e30faa
             mSampleRate, mRateMultiplier, mFrameSizeBytes, mAudioBlocksPerSyncFrame);
     mFormatDumpCount++;
     return true;
