--- conflicted
+++ resolved
@@ -37,11 +37,6 @@
    filterpacks/performance/java \
    filterpacks/text/java \
    filterpacks/ui/java \
-<<<<<<< HEAD
    filterpacks/videosrc/java \
    filterpacks/videosink/java )
-endef
-=======
-   filterpacks/videosrc/java )
-endef
->>>>>>> 088e17ee
+endef